import unittest
import autograd.numpy as np
import matplotlib.pylab as plt
import autograd as ag
import scipy.sparse as sp
import scipy.signal as sps

from numpy.testing import assert_allclose

import sys
sys.path.append('../ceviche')

<<<<<<< HEAD
from ceviche.sparse import Sparse, Diagonal, from_csr_matrix, diags, convmat_1d, convmat_2d
=======
from ceviche.sparse import Sparse, Diagonal, Derivative
from ceviche.sparse import from_csr_matrix, diags, convmat_1d
>>>>>>> d8c2d768
from ceviche import jacobian
from ceviche.derivatives import make_derivatives, Dxf, Dxb, Dyf, Dyb, Dzf, Dzb

class TestSparse(unittest.TestCase):

    """ Tests the field patterns by inspection """

    def setUp(self):
        N = 20

        shape = (N, N)
        self.A_csr_matrix = sp.random(*shape, format='csr')
        self.B_csr_matrix = sp.random(*shape, format='csr')

        self.A_Sparse = from_csr_matrix(self.A_csr_matrix)
        self.B_Sparse = from_csr_matrix(self.B_csr_matrix)

        self.A_ndarray = self.A_Sparse.A
        self.B_ndarray = self.B_Sparse.A

        self.diag_vec = np.random.random(N)
        self.D = Diagonal(self.diag_vec)
        self.D_csr_matrix = self.D.csr_matrix

    """ transpose """
    def test_transpose(self):
        C = self.A_Sparse.T
        true_C = self.A_ndarray.T
        assert_allclose(C.A, true_C)
        assert isinstance(C, Sparse)

    """ addition """

    def test_add_Sparse(self):
        C = self.A_Sparse + self.B_Sparse
        true_C = self.A_ndarray + self.B_ndarray
        assert_allclose(C.A, true_C)
        assert isinstance(C, Sparse)

    def test_add_csr_matrix(self):
        C = self.A_Sparse + self.B_csr_matrix
        true_C = self.A_ndarray + self.B_ndarray
        assert_allclose(C.A, true_C)
        assert isinstance(C, Sparse)

    def test_add_ndarray(self):
        C = self.A_Sparse + self.B_ndarray
        true_C = self.A_ndarray + self.B_ndarray
        assert_allclose(C, true_C)
        assert isinstance(C, np.ndarray)

    """ subtraction """

    def test_sub_Sparse(self):
        C = self.A_Sparse - self.B_Sparse
        true_C = self.A_ndarray - self.B_ndarray
        assert_allclose(C.A, true_C)
        assert isinstance(C, Sparse)

    def test_sub_csr_matrix(self):
        C = self.A_Sparse - self.B_csr_matrix
        true_C = self.A_ndarray - self.B_ndarray
        assert_allclose(C.A, true_C)
        assert isinstance(C, Sparse)

    def test_sub_ndarray(self):
        C = self.A_Sparse - self.B_ndarray
        true_C = self.A_ndarray - self.B_ndarray
        assert_allclose(C, true_C)
        assert isinstance(C, np.ndarray)

    """ negative """

    def test_neg_Sparse(self):
        C = -self.A_Sparse
        true_C = -self.A_ndarray
        assert_allclose(C.A, true_C)
        assert isinstance(C, Sparse)

    """ matrix multiplication """

    def test_matmul_Sparse(self):
        C = self.A_Sparse @ self.B_Sparse
        true_C = self.A_ndarray @ self.B_ndarray
        assert_allclose(C.A, true_C)
        assert isinstance(C, Sparse)

    def test_matmul_csr_matrix(self):
        C = self.A_Sparse @ self.B_csr_matrix
        true_C = self.A_ndarray @ self.B_ndarray
        assert_allclose(C.A, true_C)
        assert isinstance(C, Sparse)

    def test_matmul_ndarray(self):
        C = self.A_Sparse @ self.B_ndarray
        true_C = self.A_ndarray @ self.B_ndarray
        assert_allclose(C, true_C)
        assert isinstance(C, np.ndarray)

    """ diagonal matrices """

    def test_diag(self):
        D_ndarray = self.D.A
        assert_allclose(D_ndarray.diagonal(), self.diag_vec)

    """ derivative matrices """

    def test_der(self):
        shape = (10, 20, 30)
        Dxf = Derivative(shape, axis=0, fb='f')
        Dxb = Derivative(shape, axis=0, fb='b')
        Dyf = Derivative(shape, axis=1, fb='f')
        Dyb = Derivative(shape, axis=1, fb='b')
        Dzf = Derivative(shape, axis=2, fb='f')
        Dzb = Derivative(shape, axis=2, fb='b')

        A = np.random.random(shape)

        def dot(D, A):
            res_flat = D @ A.flatten()
            return res_flat.reshape(A.shape)

        A1 = dot(Dxf, A)
        A2 = np.roll(A, shift=1, axis=0) - A
        assert_allclose(A1, A2)

        A1 = dot(Dxb, A)
        A2 = A - np.roll(A, shift=-1, axis=0)
        assert_allclose(A1, A2)

        A1 = dot(Dyf, A)
        A2 = np.roll(A, shift=1, axis=1) - A
        assert_allclose(A1, A2)

        A1 = dot(Dyb, A)
        A2 = A - np.roll(A, shift=-1, axis=1)
        assert_allclose(A1, A2)

        A1 = dot(Dzf, A)
        A2 = np.roll(A, shift=1, axis=2) - A
        assert_allclose(A1, A2)

        A1 = dot(Dzb, A)
        A2 = A - np.roll(A, shift=-1, axis=2)
        assert_allclose(A1, A2)

    def test_make_derivatives(self):
        shape = (10, 20, 30)
        Dxf = Derivative(shape, axis=0, fb='f')
        Dxb = Derivative(shape, axis=0, fb='b')
        Dyf = Derivative(shape, axis=1, fb='f')
        Dyb = Derivative(shape, axis=1, fb='b')
        Dzf = Derivative(shape, axis=2, fb='f')
        Dzb = Derivative(shape, axis=2, fb='b')
        d_dict = make_derivatives(*shape)

        def check_same(S, C):
            return (S - C).csr_matrix.nnz == 0

        assert check_same(Dxf, d_dict['Dxf'])
        assert check_same(Dxb, d_dict['Dxb'])
        assert check_same(Dyf, d_dict['Dyf'])
        assert check_same(Dyb, d_dict['Dyb'])
        assert check_same(Dzf, d_dict['Dzf'])
        assert check_same(Dzb, d_dict['Dzb'])

    def test_fdfd(self):
        shape = (102, 101, 100)
        N = np.prod(shape)
        E = Diagonal(np.random.random(N))
        b = np.random.random(N)
        Dxf = Derivative(shape, axis=0, fb='f')
        Dxb = Derivative(shape, axis=0, fb='b')
        Dyf = Derivative(shape, axis=1, fb='f')
        Dyb = Derivative(shape, axis=1, fb='b')
        A = Dxb @ E @ Dxf + Dyb @ E @ Dyf
        x = A.solve(b)

    """ diags constructor """

    def test_diags_toeplitz(self):
        values = np.random.rand(3,)
        offsets = [-1, 0, 2]
        shape = (5, 4)
        C = diags(values, offsets, shape).A
        true_C = sp.diags(values, offsets, shape).A
        assert_allclose(C, true_C)

    def test_diags_sequence(self):
        diagonals = [np.random.rand(4,) for i in range(3)]
        offsets = [-1, 0, 2]
        shape = (5, 4)
        C = diags(diagonals, offsets, shape).A
        true_C = sp.diags(diagonals, offsets, shape).A
        assert_allclose(C, true_C)

    """ convolution matrices """

    def test_conv1d(self):
        in_shape = 6
        inp = np.random.rand(in_shape)

        # Odd-sized kernel
        kernel = np.random.rand(3)
        c = convmat_1d(kernel, in_shape) @ inp
        true_c = sps.correlate(inp, kernel, mode='same')
        assert_allclose(c, true_c)

        # Even-sized kernel
        kernel = np.random.rand(4)
        c = convmat_1d(kernel, in_shape) @ inp
        true_c = sps.correlate(inp, kernel, mode='same')
        assert_allclose(c, true_c)

    def test_conv2d(self):
        in_shape = (5, 6)
        inp = np.random.rand(in_shape[0], in_shape[1])
        kernel = np.random.rand(4, 3)
        c = convmat_2d(kernel, in_shape) @ inp.ravel()
        true_c = sps.correlate(inp, kernel, mode='same')
        assert_allclose(c, true_c.ravel())

    """ autograd stuff """

    """ ag multiplication """

    def test_ag_matmul_Sparse(self):

        def f(v):
            D1 = Diagonal(v)
            D2 = Diagonal(v)
            D3 = D1 @ D2
            return np.abs(np.sum(D3.entries))

        grad = jacobian(f, mode='reverse')(self.diag_vec)
        assert_allclose(grad[0,:], 2 * self.diag_vec)

        grad = jacobian(f, mode='forward')(self.diag_vec)
        assert_allclose(grad[0,:], 2 * self.diag_vec)

    def test_ag_matmul_csr_matrix(self):

        def f(v):
            D1 = Diagonal(v)
            # Gradient only supported w.r.t. first argument of @
            D2 = self.D_csr_matrix
            D3 = D1 @ D2
            return np.abs(np.sum(D3.entries))

        grad = jacobian(f, mode='reverse')(self.diag_vec)
        assert_allclose(grad[0,:], self.diag_vec)

        grad = jacobian(f, mode='forward')(self.diag_vec)
        assert_allclose(grad[0,:], self.diag_vec)

    def test_ag_matmul_ndarray(self):

        def f(v):
            D1 = Diagonal(v)
            v2 = D1 @ v
            return np.abs(np.sum(v2))

        grad = jacobian(f, mode='reverse')(self.diag_vec)
        assert_allclose(grad[0,:], 2 * self.diag_vec)

        grad = jacobian(f, mode='forward')(self.diag_vec)
        assert_allclose(grad[0,:], 2 * self.diag_vec)

    """ ag addition """

    def test_ag_add_Sparse(self):

        def f(v):
            D1 = Diagonal(v)
            D2 = Diagonal(v)
            D3 = D1 + D2
            v2 = D3 @ v
            return np.abs(np.sum(v2))

        grad = jacobian(f, mode='reverse')(self.diag_vec)
        assert_allclose(grad[0,:], 4 * self.diag_vec)

        grad = jacobian(f, mode='forward')(self.diag_vec)
        assert_allclose(grad[0,:], 4 * self.diag_vec)

    def test_ag_add_csr_matrix(self):

        def f(v):
            D1 = Diagonal(v)
            # Gradient only supported w.r.t. first argument of +
            D2 = self.D_csr_matrix
            D3 = D1 + D2
            v2 = D3 @ v
            return np.abs(np.sum(v2))

        grad = jacobian(f, mode='reverse')(self.diag_vec)
        assert_allclose(grad[0,:], 3 * self.diag_vec)

        grad = jacobian(f, mode='forward')(self.diag_vec)
        assert_allclose(grad[0,:], 3 * self.diag_vec)

    def test_ag_add_ndarray(self):
        """ This is not ag compatible and also shouldn't be used in general,
        as it returns a dense ndarray"""

        A = np.random.random(self.A_Sparse.shape)

        def f(A):
            D1 = Diagonal(self.diag_vec)
            D2 = A
            D3 = D1 + D2
            return np.abs(np.sum(D3))

        grad = jacobian(f, mode='reverse')(A)
        assert_allclose(grad[0,:], np.ones(A.size))

        grad = jacobian(f, mode='forward')(A)
        assert_allclose(grad[0,:], np.ones(A.size))

    """ ag diags constructor """

    def test_ag_diag_toeplitz(self):

        def f(vals):
            D1 = diags(vals, [-1, 0, 2], shape=(5, 4))
            return np.abs(np.sum(D1.entries))

        vals = np.random.rand(3)
        grad_r = jacobian(f, mode='reverse')(vals)
        grad_f = jacobian(f, mode='forward')(vals)
        grad_n = jacobian(f, mode='numerical')(vals)
        assert_allclose(grad_r, grad_n)
        assert_allclose(grad_f, grad_n)

    def test_ag_diag_sequence(self):

        def f(vals):
            diagonals = [vals[:3], vals[3:]]
            D1 = diags(diagonals, [-1, 2], shape=(5, 4))
            return np.abs(np.sum(D1.entries))

        vals = np.random.rand(6)
        grad_r = jacobian(f, mode='reverse')(vals)
        grad_f = jacobian(f, mode='forward')(vals)
        grad_n = jacobian(f, mode='numerical')(vals)
        assert_allclose(grad_r, grad_n)
        assert_allclose(grad_f, grad_n)

    """ fdfd-like operations """

    def test_ag_fdfd(self):
        """ test an example construction of FDFD matrix """
        shape = Nx, Ny, Nz = (6, 3, 5)
        N = np.prod(shape)

        Dxf = Derivative(shape, axis=0, fb='f')
        Dxb = Derivative(shape, axis=0, fb='b')
        Dyf = Derivative(shape, axis=1, fb='f')
        Dyb = Derivative(shape, axis=1, fb='b')

        b = np.random.random(N)
        def f(eps_r):
            E = Diagonal(1/eps_r)
            # A = Dxb @ E @ Dxf + Dyb @ E @ Dyf
            A = Dxb @ E
            x = A.solve(b)
            return np.abs(np.sum(x))

        import autograd as ag

        e = np.random.random(N)

        grad_r = jacobian(f, mode='reverse')(e)
        grad_f = jacobian(f, mode='forward')(e)
        grad_n = jacobian(f, mode='numerical')(e)
        assert_allclose(grad_r, grad_n)
        assert_allclose(grad_f, grad_n)


if __name__ == '__main__':
    unittest.main()<|MERGE_RESOLUTION|>--- conflicted
+++ resolved
@@ -10,12 +10,8 @@
 import sys
 sys.path.append('../ceviche')
 
-<<<<<<< HEAD
-from ceviche.sparse import Sparse, Diagonal, from_csr_matrix, diags, convmat_1d, convmat_2d
-=======
 from ceviche.sparse import Sparse, Diagonal, Derivative
-from ceviche.sparse import from_csr_matrix, diags, convmat_1d
->>>>>>> d8c2d768
+from ceviche.sparse import from_csr_matrix, diags, convmat_1d, convmat_2d
 from ceviche import jacobian
 from ceviche.derivatives import make_derivatives, Dxf, Dxb, Dyf, Dyb, Dzf, Dzb
 
